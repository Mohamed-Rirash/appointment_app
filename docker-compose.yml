--- conflicted
+++ resolved
@@ -196,27 +196,22 @@
       timeout: 5s
       retries: 5
       start_period: 25s
-<<<<<<< HEAD
 
   # -------------------------------
   # Frontend (Next.js standalone)
   # -------------------------------
-  # frontend:
-  #     build:
-  #       context: ./frontend
-  #       dockerfile: Dockerfile
-  #       args:
-  #         NEXT_PUBLIC_API_URL: ${NEXT_PUBLIC_API_URL}
-  #     environment:
-  #       - NODE_ENV=production
-  #     ports:
-  #       - "3000:3000"
-  #     env_file:
-  #       - .env
-=======
-    networks:
-      - app-network
->>>>>>> e1b8249f
+  frontend:
+      build:
+        context: ./frontend
+        dockerfile: Dockerfile
+        args:
+          NEXT_PUBLIC_API_URL: ${NEXT_PUBLIC_API_URL}
+      environment:
+        - NODE_ENV=production
+      ports:
+        - "3000:3000"
+      env_file:
+        - .env
 
 volumes:
   app-db-data:
